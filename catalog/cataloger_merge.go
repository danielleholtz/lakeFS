--- conflicted
+++ resolved
@@ -122,11 +122,8 @@
 				mergeResult.Summary[k] = v
 			}
 		}
-<<<<<<< HEAD
+
 		mergeResult.Reference = MakeReference(rightBranch, nextCommitID)
-		return mergeResult, err
-=======
-		mergeResult.Reference = MakeReference(rightBranch, commitID)
 
 		for _, hook := range c.hooks.PostMerge {
 			err = hook(ctx, tx, mergeResult)
@@ -137,7 +134,6 @@
 		}
 
 		return nil, nil
->>>>>>> 6cedb969
 	}, c.txOpts(ctx)...)
 	return mergeResult, err
 }
@@ -232,14 +228,10 @@
 	var err error
 	var childNewLineage *string
 	var parentLastLineage string
-<<<<<<< HEAD
-	leftLastCommitID, err := getLastCommitIDByBranchID(tx, leftID)
-	if err != nil {
-=======
+
 	err = tx.GetPrimitive(&parentLastLineage, `SELECT DISTINCT ON (branch_id) ARRAY_TO_STRING(lineage_commits,',') FROM catalog_commits
 												WHERE branch_id = $1 AND merge_type = 'from_parent' ORDER BY branch_id,commit_id DESC`, parentID)
 	if err != nil && !errors.As(err, &db.ErrNotFound) {
->>>>>>> 6cedb969
 		return err
 	}
 	if relation == RelationTypeFromParent {
@@ -264,54 +256,8 @@
 	return nil
 }
 
-<<<<<<< HEAD
-func (c *cataloger) mergeNonDirect(_ context.Context, _ sqlx.Execer, previousMaxCommitID, nextCommitID CommitID, leftID, rightID int64, committer, msg string, _ Metadata) error {
-=======
-func (c *cataloger) mergeFromChild(ctx context.Context, tx db.Tx, previousMaxCommitID, nextCommitID CommitID, childID int64, parentID int64, committer string, msg string, metadata Metadata) error {
-	// DifferenceTypeRemoved and DifferenceTypeChanged - set max_commit the our commit for committed entries in parent branch
-	diffResultsTableName, err := diffResultsTableNameFromContext(ctx)
-	if err != nil {
-		return err
-	}
-	// delete(mark max-commit) entries in parent that are either deleted or changed from child
-	_, err = tx.Exec(`UPDATE catalog_entries SET max_commit = $2
-			WHERE branch_id = $1 AND max_commit = $5
-				AND path in (SELECT path FROM `+diffResultsTableName+` WHERE diff_type IN ($3,$4))`,
-		parentID, previousMaxCommitID, DifferenceTypeRemoved, DifferenceTypeChanged, MaxCommitID)
-	if err != nil {
-		return err
-	}
-
-	// DifferenceTypeChanged or DifferenceTypeAdded - create entries into this commit based on parent branch
-	_, err = tx.Exec(`INSERT INTO catalog_entries (branch_id,path,physical_address,creation_date,size,checksum,metadata,min_commit)
-				SELECT $1,path,physical_address,creation_date,size,checksum,metadata,$2 AS min_commit
-				FROM catalog_entries e
-				WHERE e.ctid IN (SELECT entry_ctid FROM `+diffResultsTableName+` WHERE diff_type IN ($3,$4))`,
-		parentID, nextCommitID, DifferenceTypeAdded, DifferenceTypeChanged)
-	if err != nil {
-		return err
-	}
-	// DifferenceTypeRemoved - create tombstones if parent "sees" those entries from lineage branches
-	_, err = tx.Exec(`INSERT INTO catalog_entries (branch_id,path,physical_address,size,checksum,metadata,min_commit,max_commit)
-				SELECT $1,path,'',0,'','{}',$2,0
-				FROM `+diffResultsTableName+`
-				WHERE diff_type=$3 AND source_branch<>$1`,
-		parentID, nextCommitID, DifferenceTypeRemoved)
-	if err != nil {
-		return err
-	}
-	childLastCommitID, err := getLastCommitIDByBranchID(tx, childID)
-	if err != nil {
-		return err
-	}
-	_, err = tx.Exec(`INSERT INTO catalog_commits (branch_id,commit_id,previous_commit_id,committer,message,creation_date,metadata,merge_type,merge_source_branch,merge_source_commit)
-		VALUES ($1,$2,$3,$4,$5,transaction_timestamp(),$6,'from_child',$7,$8)`,
-		parentID, nextCommitID, previousMaxCommitID, committer, msg, metadata, childID, childLastCommitID)
-	return err
-}
-
 func (c *cataloger) mergeNonDirect(_ context.Context, _ db.Tx, previousMaxCommitID, nextCommitID CommitID, leftID, rightID int64, committer, msg string, _ Metadata) error {
->>>>>>> 6cedb969
+
 	c.log.WithFields(logging.Fields{
 		"commit_id":      previousMaxCommitID,
 		"next_commit_id": nextCommitID,
