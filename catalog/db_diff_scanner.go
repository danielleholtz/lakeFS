--- conflicted
+++ resolved
@@ -93,11 +93,7 @@
 		Where("branch_id = ? ", params.LeftBranchID).
 		ToSql()
 	if err != nil {
-<<<<<<< HEAD
-		return nil, fmt.Errorf("get parent last commit sql: %w", err)
-=======
-		return nil, fmt.Errorf("get left branch lineage: %w", err)
->>>>>>> 825006f7
+		return nil, fmt.Errorf("get left branch last commit sql: %w", err)
 	}
 	//var parentLastCommitID CommitID
 	//err = tx.Get(&parentLastCommitID, query, args...)
@@ -106,7 +102,7 @@
 	//}
 	rightLineage, err := getLineage(tx, params.RightBranchID, UncommittedID)
 	if err != nil {
-		return nil, fmt.Errorf("get right branch lineage: %w", err)
+		return nil, fmt.Errorf("get right branch lineage failed on :%w", err)
 	}
 	//if rightLineage[0].CommitID == parentLastCommitID {
 	//	return nil, fmt.Errorf("no commits in parent since last merge :%w", ErrNoDifferenceWasFound)
@@ -135,6 +131,8 @@
 	scannerOpts.Lineage = leftLineage
 	scannerOpts.minMinCommit = minMinCommit
 	s.leftScanner = NewDBLineageScanner(tx, params.LeftBranchID, CommittedID, scannerOpts)
+	scannerOpts.Lineage = rightLineage
+	s.rightScanner = NewDBLineageScanner(tx, params.RightBranchID, UncommittedID, scannerOpts)
 	s.childLineage = rightLineage
 	return s, nil
 }
